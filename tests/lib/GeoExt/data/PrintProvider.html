--- conflicted
+++ resolved
@@ -433,9 +433,6 @@
                     zoomOffset:14,
                     resolutions:[4000, 3750, 3500, 3250, 3000, 2750, 2500, 2250, 2000, 1750, 1500, 1250, 1000, 750, 650, 500, 250, 100, 50, 20, 10, 5, 2.5, 2, 1.5, 1, 0.5]
                 }],
-<<<<<<< HEAD
-                "pages":[{"mapTitle":"foo","comment":"bar","center":[1,2],"scale":4000000,"rotation":0}],"customParam":"foo","legends":[{"name":"tilecache","classes":[{"name":"","icon":"http://trac.geoext.org/chrome/site/img/GeoExt.png"}]},{"name": "wms", "classes":[{"name":"","icons":["http://demo.opengeo.org/geoserver/wms?VENDORFOO=bar&SERVICE=WMS&VERSION=1.1.1&REQUEST=GetLegendGraphic&EXCEPTIONS=application%2Fvnd.ogc.se_xml&LAYER=topp%3Atasmania_water_bodies&FORMAT=image%2Fgif&SCALE=4000000", "http://demo.opengeo.org/geoserver/wms?VENDORFOO=bar&SERVICE=WMS&VERSION=1.1.1&REQUEST=GetLegendGraphic&EXCEPTIONS=application%2Fvnd.ogc.se_xml&LAYER=topp%3Atasmania_state_boundaries&FORMAT=image%2Fgif&SCALE=4000000"]}]}],"overviewLayers":[{"baseURL":"http://foo/","format":"image/jpeg",layers:["mylayer"],"opacity":1,"singleTile":false,styles:[""],type:"WMS", version: "1.1.1", "customParams": {"map_resolution": 150}}]};
-=======
                 "pages": [{
                     "mapTitle": "foo",
                     "comment": "bar",
@@ -468,7 +465,6 @@
                     "customParams": {"map_resolution": 150}
                 }]
             };
->>>>>>> b3127412
 
             t.eq(log.request.jsonData, expect, "Request with encoded layers and legend is correct.");
 
